<<<<<<< HEAD
# SmartGlass AI Agent 👓🤖

A multimodal AI assistant for smart glasses integrating **Whisper** (speech recognition), **CLIP** (vision understanding), and **GPT-2** (language generation). Designed and tested for **Meta Ray-Ban Wayfarer** smart glasses.

## 🌟 Features

- 🎤 **Speech Recognition**: Real-time audio transcription using OpenAI Whisper
- 👁️ **Visual Understanding**: Scene analysis and object recognition using CLIP
- 💬 **Natural Language Generation**: Contextual responses using GPT-2
- 🔄 **Multimodal Integration**: Seamlessly combines audio, vision, and language
- 📓 **Google Colab Ready**: Complete notebook for testing with Meta Ray-Ban

## 🚀 Quick Start

### Installation

```bash
# Clone the repository
git clone https://github.com/farmountain/SmartGlass-AI-Agent.git
cd SmartGlass-AI-Agent

# Install dependencies
pip install -r requirements.txt
```

### Basic Usage

```python
from src.smartglass_agent import SmartGlassAgent

# Initialize the agent
agent = SmartGlassAgent(
    whisper_model="base",
    clip_model="openai/clip-vit-base-patch32",
    gpt2_model="gpt2"
)

# Process a multimodal query
result = agent.process_multimodal_query(
    text_query="What am I looking at?",
    image_input="photo.jpg"
)

print(f"Response: {result['response']}")
```

## 📚 Components

### 1. Whisper Audio Processor (`whisper_processor.py`)
- Speech-to-text transcription
- Multilingual support
- Real-time audio processing
- Optimized for smart glasses

### 2. CLIP Vision Processor (`clip_vision.py`)
- Zero-shot image classification
- Scene understanding
- Object identification
- Image-text matching

### 3. GPT-2 Text Generator (`gpt2_generator.py`)
- Natural language responses
- Context-aware generation
- Conversation management
- Text summarization

### 4. SmartGlass Agent (`smartglass_agent.py`)
- Main integration class
- Multimodal query processing
- Conversation history
- Unified interface

## 📓 Google Colab Notebook

The repository includes a comprehensive Google Colab notebook (`SmartGlass_AI_Agent_Meta_RayBan.ipynb`) for testing with Meta Ray-Ban smart glasses:

[![Open In Colab](https://colab.research.google.com/assets/colab-badge.svg)](https://colab.research.google.com/github/farmountain/SmartGlass-AI-Agent/blob/main/SmartGlass_AI_Agent_Meta_RayBan.ipynb)

### Notebook Features:
- ✅ Complete setup and installation
- ✅ Individual component testing
- ✅ Full multimodal integration
- ✅ Real-world use case examples
- ✅ Meta Ray-Ban specific scenarios

## 💡 Use Cases

### 1. Visual Question Answering
```python
# Ask about what you're seeing
response = agent.help_identify(
    image="scene.jpg",
    text_query="What do you see?"
)
```

### 2. Object Recognition
```python
# Identify objects in your view
objects = ['keys', 'phone', 'wallet', 'book']
item = agent.identify_object(image="view.jpg", possible_objects=objects)
print(f"I see your {item}")
```

### 3. Navigation Assistant
```python
# Understand your environment
scene = agent.analyze_scene(image="surroundings.jpg")
print(scene['description'])
```

### 4. Voice Commands with Vision
```python
# Combine voice and vision
result = agent.process_multimodal_query(
    audio_input="command.wav",
    image_input="scene.jpg"
)
```

## 🎯 Examples

The `examples/` directory contains sample scripts:

- `basic_usage.py` - Basic agent functionality
- `vision_example.py` - CLIP vision processing examples

Run examples:
```bash
cd examples
python basic_usage.py
python vision_example.py
```

## 🔧 Configuration

### Model Selection

**Whisper Models** (Speed ↔ Accuracy):
- `tiny` - Fastest, basic accuracy
- `base` - **Recommended** - Good balance
- `small` - Better accuracy, slower
- `medium` - High accuracy, much slower
- `large` - Best accuracy, very slow

**CLIP Models**:
- `openai/clip-vit-base-patch32` - **Recommended**
- `openai/clip-vit-large-patch14` - Higher accuracy

**GPT-2 Models**:
- `gpt2` - **Recommended** - Fast and efficient
- `gpt2-medium` - Better generation
- `gpt2-large` - High quality, slower
- `gpt2-xl` - Best quality, very slow

### Device Selection

```python
# Auto-detect (uses GPU if available)
agent = SmartGlassAgent(device=None)

# Force CPU
agent = SmartGlassAgent(device="cpu")

# Force GPU
agent = SmartGlassAgent(device="cuda")
```

## 🏗️ Project Structure

```
SmartGlass-AI-Agent/
├── src/
│   ├── __init__.py
│   ├── whisper_processor.py      # Whisper audio processing
│   ├── clip_vision.py             # CLIP vision processing
│   ├── gpt2_generator.py          # GPT-2 text generation
│   └── smartglass_agent.py        # Main agent class
├── examples/
│   ├── basic_usage.py             # Basic examples
│   └── vision_example.py          # Vision examples
├── SmartGlass_AI_Agent_Meta_RayBan.ipynb  # Colab notebook
├── requirements.txt               # Python dependencies
├── README.md                      # This file
└── LICENSE                        # MIT License
```

## 📋 Requirements

- Python 3.8+
- PyTorch 2.0+
- Transformers 4.30+
- OpenAI Whisper
- Pillow, NumPy, SoundFile

See `requirements.txt` for complete list.

## 🔍 Testing with Meta Ray-Ban

### Capturing Media
1. Use Meta Ray-Ban app to capture photos/videos
2. Transfer media to your device
3. Load into the agent for processing

### Best Practices
- ✅ Ensure good lighting for images
- ✅ Record audio in quiet environments
- ✅ Use base models for better battery life
- ✅ Respect privacy in public spaces

## 🤝 Contributing

Contributions are welcome! Please feel free to submit a Pull Request.

## 📄 License

This project is licensed under the MIT License - see the [LICENSE](LICENSE) file for details.

## 🙏 Acknowledgments

- [OpenAI Whisper](https://github.com/openai/whisper) - Speech recognition
- [OpenAI CLIP](https://github.com/openai/CLIP) - Vision-language model
- [Hugging Face Transformers](https://huggingface.co/transformers/) - GPT-2 and CLIP
- [Meta Ray-Ban](https://www.ray-ban.com/usa/discover-ray-ban-stories) - Smart glasses

## 📞 Support

For issues, questions, or feature requests, please open an issue on GitHub.

---

**Built with ❤️ for the future of smart glasses**
=======
# 🕶️ SmartGlass-AI-Agent

Build a **multimodal AI assistant for smart glasses** using **Whisper**, **vision-language models (VLMs)**, and **LLMs**—powered by **Google Colab** with modular session-based workshops.

This project is designed for rapid prototyping and deployment on devices like **Meta Ray-Ban Wayfarer smart glasses**, and includes real-world industry applications in **healthcare, retail, security, travel**, and more.

---

## 🚀 Features

- 🎙️ **Voice Trigger** with Whisper: wake words like “Hey Athena” with command detection
- 🖼️ **Visual Understanding** via CLIP, DeepSeek-Vision, or GPT-4V
- 🧠 **LLM Reasoning Chain**: Convert multimodal input into smart assistant responses
- 🔧 **Modular Pipeline** for smart glasses or mobile deployment
- 🧪 **Google Colab Notebooks** for step-by-step hands-on learning

---

## 🧭 Learning Journey (18 Weeks)

| Week | Module |
|------|--------|
| 1    | [Multimodal Basics: Whisper + Vision + LLM](colab_notebooks/Session1_Multimodal_Basics.ipynb) |
| 2    | [Voice Trigger with Whisper Wake Words](colab_notebooks/Session2_Whisper_WakeWord.ipynb) |
| 3    | Smart Vision: Scene Description with DeepSeek-Vision |
| 4    | Command to Action Mapping with LLMs |
| ...  | *(Ongoing — see roadmap.md)* |

---

## 📂 Project Structure

```

SmartGlass-AI-Agent/
│
├── colab_notebooks/        # Step-by-step learning notebooks
│   ├── Session1_Multimodal_Basics.ipynb
│   └── Session2_Whisper_WakeWord.ipynb
│
├── audio_samples/          # Sample .wav inputs (wake words, commands)
├── images/                 # Diagrams and architecture illustrations
├── src/                    # Modular pipeline: vision, voice, agent
├── examples/               # Domain-specific demos: travel, healthcare, etc.
├── roadmap.md              # 18-week curriculum and feature roadmap
├── requirements.txt        # Python dependencies
└── README.md

````

---

## 🛠️ Setup Instructions

```bash
# Clone the repository
git clone https://github.com/farmountain/SmartGlass-AI-Agent.git
cd SmartGlass-AI-Agent

# (Optional) Install Python dependencies
pip install -r requirements.txt
````

> 💡 Recommended: Run the notebooks in [Google Colab](https://colab.research.google.com) for instant GPU access and voice/vision support.

---

## 🧪 Example Use Case: "Athena, what's around me?"

1. Smart glasses capture image → analyzed by VLM
2. Wake word "Hey Athena" → Whisper activates command
3. LLM combines vision + voice → generates reply
4. Audio output or AR display provides user feedback

---

## 🧠 Target Industries & Scenarios

* 🏪 Retail: “Hey Athena, price check”
* 🧳 Travel: “Athena, translate this sign”
* 🏥 Healthcare: “Show patient vitals”
* 👮 Security: “Athena, start alert mode”
* 🎓 Education: “Explain this object”

---

## 📅 Roadmap

See [`roadmap.md`](roadmap.md) for:

* Future sessions
* Planned model integrations (DeepSeek-Vision, GPT-4V, Whisper Tiny)
* Edge deployment options (on-device/offload)
* Meta SDK compatibility

---

## 📄 Apache 2.0, Commercial Use & Licensing

This open-source version is free to use under the Apache 2.0 License.

For commercial deployment, OEM integration (e.g. smart glasses manufacturers), or enterprise features (e.g. RAG modules, EHR integration, multilingual OCR), please contact:

📩 farmountain@gmail.com

Commercial licenses include priority support, closed-source modules, and custom deployment options.


---

## 👨‍💻 Author

**Liew Keong Han** (farmountain)
Senior Data & AI Architect
🌐 [GitHub](https://github.com/farmountain)
>>>>>>> 5d9e50d9
<|MERGE_RESOLUTION|>--- conflicted
+++ resolved
@@ -1,4 +1,3 @@
-<<<<<<< HEAD
 # SmartGlass AI Agent 👓🤖
 
 A multimodal AI assistant for smart glasses integrating **Whisper** (speech recognition), **CLIP** (vision understanding), and **GPT-2** (language generation). Designed and tested for **Meta Ray-Ban Wayfarer** smart glasses.
@@ -231,7 +230,6 @@
 ---
 
 **Built with ❤️ for the future of smart glasses**
-=======
 # 🕶️ SmartGlass-AI-Agent
 
 Build a **multimodal AI assistant for smart glasses** using **Whisper**, **vision-language models (VLMs)**, and **LLMs**—powered by **Google Colab** with modular session-based workshops.
@@ -347,4 +345,3 @@
 **Liew Keong Han** (farmountain)
 Senior Data & AI Architect
 🌐 [GitHub](https://github.com/farmountain)
->>>>>>> 5d9e50d9
